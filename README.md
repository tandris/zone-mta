--- conflicted
+++ resolved
@@ -2,12 +2,6 @@
 
 Modern outbound SMTP relay (MTA/MSA) built on Node.js and LevelDB.
 
-<<<<<<< HEAD
-The goal of this project is to provide granular control over routing different messages. Trusted senders can be routed through high-speed (multiple parallel connections) "sending zones" that use high reputation IP addresses, less trusted senders can be routed through slower (fewer connections) "sending zones" or through IP addresses with less reputation.
-
-## Features
-
-=======
 > This is a **labs project** meaning that ZoneMTA is **not tested in production**. In the future it should replace our outbound Postfix servers but so far no actual mail servers have been deployed with ZoneMTA. Handle with care!
 
 ```
@@ -36,7 +30,6 @@
 ## Features
 
 - Cross platform. You do need compile tools but this should be fairly easy to set up on every platform, even on Windows
->>>>>>> bd58b9e0
 - Fast. Send millions of messages per day
 - Send large messages with low overhead
 - Automatic DKIM signing
@@ -50,10 +43,6 @@
 - Uses STARTTLS for outgoing messages by default, so no broken padlock images in Gmail
 - Smarter bounce handling
 - Throttling per Sending Zone connection
-<<<<<<< HEAD
-=======
-- Built-in support for delayed messages. Use a future value in the Date header and the message is not sent out before that time
->>>>>>> bd58b9e0
 - Spam detection using Rspamd
 - HTTP API to send messages
 
@@ -259,14 +248,6 @@
 
 ## License
 
-<<<<<<< HEAD
-**European Union Public License 1.1** (license [homepage](https://joinup.ec.europa.eu/community/eupl/og_page/european-union-public-licence-eupl-v11))
-
-### Whats up with the license?
-
-EUPL v1.1 is a *copyleft* license and it's compatible with GPLv2, so if you're fine with GPL you should be fine with EUPL as well. Unlike GPL it has a legally binding translation in every official language of the European Union which is the reason why ZoneMTA is licensed under EUPL.
-=======
 European Union Public License 1.1 ([details](http://ec.europa.eu/idabc/eupl.html))
 
-In general, EUPLv1.1 is compatible with GPLv2, so it's a _copyleft_ license. Unlike GPL the EUPL license has legally binding translations in every official language of the European Union, including the Estonian language. This is why it was preferred over GPL.
->>>>>>> bd58b9e0
+In general, EUPLv1.1 is compatible with GPLv2, so it's a _copyleft_ license. Unlike GPL the EUPL license has legally binding translations in every official language of the European Union, including the Estonian language. This is why it was preferred over GPL.